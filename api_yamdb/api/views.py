--- conflicted
+++ resolved
@@ -132,12 +132,9 @@
     """
 
     serializer_class = ReviewSerializer
-<<<<<<< HEAD
+
     permission_classes = (IsAuthenticatedOrReadOnly, AdminModeratorAuthorPermission)
-=======
-    permission_classes = (AdminModeratorAuthorPermission,)
     http_method_names = ['get', 'post', 'patch', 'delete']
->>>>>>> d58490f5
 
     def get_queryset(self):
         title = self.get_title()
@@ -177,13 +174,9 @@
     """
 
     serializer_class = CommentSerializer
-<<<<<<< HEAD
     permission_classes = (IsAuthenticatedOrReadOnly,
                           AdminModeratorAuthorPermission)
-=======
-    permission_classes = (AdminModeratorAuthorPermission,)
     http_method_names = ['get', 'post', 'patch', 'delete']
->>>>>>> d58490f5
 
     def get_queryset(self):
         ### ГОТОВО Надо получать review не только по полю id, но и по полю title_id, чтобы быть уверенными в привязке. Тут и в perform_create. Лучше создать метод для получения отзыва и избавиться от дублирования.
